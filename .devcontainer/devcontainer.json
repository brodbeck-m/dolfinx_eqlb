--- conflicted
+++ resolved
@@ -25,12 +25,8 @@
 		"twxs.cmake",
 		"vscode.cmake-tools",
 		"gruntfuggly.todo-tree",
-<<<<<<< HEAD
 		"streetsidesoftware.code-spell-checker",
 		"streetsidesoftware.code-spell-checker-british-english",
-		"GitHub.copilot"
-=======
 		"github.copilot"
->>>>>>> 9f4b0afd
 	]
 }